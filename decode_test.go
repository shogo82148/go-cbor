package cbor

import (
	"math"
	"math/big"
	"net/url"
	"reflect"
	"testing"
	"time"

	"github.com/google/go-cmp/cmp"
	"github.com/google/go-cmp/cmp/cmpopts"
)

func TestDecodeState_isAvailable(t *testing.T) {
	d := &decodeState{
		data: []byte{0x00, 0x00},
		off:  1,
	}
	if !d.isAvailable(1) {
		t.Errorf("IsAvailable(1) = false, want true")
	}
	if d.isAvailable(2) {
		t.Errorf("IsAvailable(2) = true, want false")
	}

	// 1 + max.MaxInt overflows int
	if d.isAvailable(math.MaxInt) {
		t.Errorf("IsAvailable(math.MaxInt) = true, want false")
	}

	// int(math.MaxUint64) overflows int
	if d.isAvailable(math.MaxUint64) {
		t.Errorf("IsAvailable(math.MaxUint64) = true, want false")
	}
}

func testUnexpectedEnd(t *testing.T, input []byte) {
	t.Helper()

	for i := 1; i < len(input)-1; i++ {
		var v any
		err := Unmarshal(input[:i], &v)
		if err != ErrUnexpectedEnd {
			t.Errorf("Unmarshal(%x) = %v, want errUnexpectedEnd", input[:i], err)
		}
	}
}

func ptr[T any](v T) *T {
	return &v
}

type someInterface interface {
	SomeMethod()
}

var unmarshalTests = []struct {
	name string
	data []byte
	ptr  any
	want any
}{
	// RFC 8949  Appendix A. Examples of Encoded CBOR Data Items
	{
		"integer zero",
		[]byte{0x00},
		new(int64),
		ptr(int64(0)),
	},
	{
		"integer one",
		[]byte{0x01},
		new(int64),
		ptr(int64(1)),
	},
	{
		"integer ten",
		[]byte{0x0a},
		new(int64),
		ptr(int64(10)),
	},
	{
		"integer twenty-three",
		[]byte{0x17},
		new(int64),
		ptr(int64(23)),
	},
	{
		"integer twenty-four",
		[]byte{0x18, 0x18},
		new(int64),
		ptr(int64(24)),
	},
	{
		"integer twenty-five",
		[]byte{0x18, 0x19},
		new(int64),
		ptr(int64(25)),
	},
	{
		"integer one hundred",
		[]byte{0x18, 0x64},
		new(int64),
		ptr(int64(100)),
	},
	{
		"integer one thousand",
		[]byte{0x19, 0x03, 0xe8},
		new(int64),
		ptr(int64(1000)),
	},
	{
		"integer one million",
		[]byte{0x1a, 0x00, 0x0f, 0x42, 0x40},
		new(int64),
		ptr(int64(1_000_000)),
	},
	{
		"1_000_000_000_000",
		[]byte{0x1b, 0x00, 0x00, 0x00, 0xe8, 0xd4, 0xa5, 0x10, 0x00},
		new(int64),
		ptr(int64(1_000_000_000_000)),
	},
	{
		"maximum 64-bit unsigned integer",
		[]byte{0x1b, 0xff, 0xff, 0xff, 0xff, 0xff, 0xff, 0xff, 0xff},
		new(uint64),
		ptr(uint64(18446744073709551615)),
	},
	{
		"-18446744073709551616",
		[]byte{0x3b, 0xff, 0xff, 0xff, 0xff, 0xff, 0xff, 0xff, 0xff},
		new(Integer),
		&Integer{Sign: true, Value: 18446744073709551615},
	},
	{
		"negative one",
		[]byte{0x20},
		new(int64),
		ptr(int64(-1)),
	},
	{
		"negative ten",
		[]byte{0x29},
		new(int64),
		ptr(int64(-10)),
	},
	{
		"negative one hundred",
		[]byte{0x38, 0x63},
		new(int64),
		ptr(int64(-100)),
	},
	{
		"negative one thousand",
		[]byte{0x39, 0x03, 0xe7},
		new(int64),
		ptr(int64(-1000)),
	},
	{
		"positive float zero",
		[]byte{0xf9, 0x00, 0x00},
		new(float64),
		ptr(float64(0)),
	},
	{
		"negative float zero",
		[]byte{0xf9, 0x80, 0x00},
		new(float64),
		ptr(float64(0)),
	},
	{
		"positive float one",
		[]byte{0xf9, 0x3c, 0x00},
		new(float64),
		ptr(float64(1)),
	},
	{
		"1.1",
		[]byte{0xfb, 0x3f, 0xf1, 0x99, 0x99, 0x99, 0x99, 0x99, 0x9a},
		new(float64),
		ptr(float64(1.1)),
	},
	{
		"1.5",
		[]byte{0xf9, 0x3e, 0x00},
		new(float64),
		ptr(float64(1.5)),
	},
	{
		"65504.0",
		[]byte{0xf9, 0x7b, 0xff},
		new(float64),
		ptr(float64(65504.0)),
	},
	{
		"100000.0",
		[]byte{0xfa, 0x47, 0xc3, 0x50, 0x00},
		new(float64),
		ptr(float64(100000.0)),
	},
	{
		"3.4028234663852886e+38",
		[]byte{0xfa, 0x7f, 0x7f, 0xff, 0xff},
		new(float64),
		ptr(float64(3.4028234663852886e+38)),
	},
	{
		"1.0e+300",
		[]byte{0xfb, 0x7e, 0x37, 0xe4, 0x3c, 0x88, 0x00, 0x75, 0x9c},
		new(float64),
		ptr(float64(1.0e+300)),
	},
	{
		"5.960464477539063e-8",
		[]byte{0xf9, 0x00, 0x01},
		new(float64),
		ptr(float64(5.960464477539063e-8)),
	},
	{
		"0.00006103515625",
		[]byte{0xf9, 0x04, 0x00},
		new(float64),
		ptr(float64(0.00006103515625)),
	},
	{
		"-4.0",
		[]byte{0xf9, 0xc4, 0x00},
		new(float64),
		ptr(float64(-4.0)),
	},
	{
		"-4.1",
		[]byte{0xfb, 0xc0, 0x10, 0x66, 0x66, 0x66, 0x66, 0x66, 0x66},
		new(float64),
		ptr(float64(-4.1)),
	},
	{
		"float16 Infinity",
		[]byte{0xf9, 0x7c, 0x00},
		new(float64),
		ptr(math.Inf(1)),
	},
	{
		"float16 NaN",
		[]byte{0xf9, 0x7e, 0x00},
		new(float64),
		ptr(math.NaN()),
	},
	{
		"float16 -Infinity",
		[]byte{0xf9, 0xfc, 0x00},
		new(float64),
		ptr(math.Inf(-1)),
	},
	{
		"float32 Infinity",
		[]byte{0xfa, 0x7f, 0x80, 0x00, 0x00},
		new(float64),
		ptr(math.Inf(1)),
	},
	{
		"float32 NaN",
		[]byte{0xfa, 0x7f, 0xc0, 0x00, 0x00},
		new(float64),
		ptr(math.NaN()),
	},
	{
		"float32 -Infinity",
		[]byte{0xfa, 0xff, 0x80, 0x00, 0x00},
		new(float64),
		ptr(math.Inf(-1)),
	},
	{
		"float64 Infinity",
		[]byte{0xfb, 0x7f, 0xf0, 0x00, 0x00, 0x00, 0x00, 0x00, 0x00},
		new(float64),
		ptr(math.Inf(1)),
	},
	{
		"float64 NaN",
		[]byte{0xfb, 0x7f, 0xf8, 0x00, 0x00, 0x00, 0x00, 0x00, 0x00},
		new(float64),
		ptr(math.NaN()),
	},
	{
		"float64 -Infinity",
		[]byte{0xfb, 0xff, 0xf0, 0x00, 0x00, 0x00, 0x00, 0x00, 0x00},
		new(float64),
		ptr(math.Inf(-1)),
	},
	{
		"false",
		[]byte{0xf4},
		new(bool),
		ptr(false),
	},
	{
		"true",
		[]byte{0xf5},
		new(bool),
		ptr(true),
	},
	{
		"null",
		[]byte{0xf6},
		new(*int64),
		ptr((*int64)(nil)),
	},
	{
		"undefined",
		[]byte{0xf7},
		new(any),
		ptr(any(Undefined)),
	},
	{
		"simple(16)",
		[]byte{0xf0},
		new(Simple),
		ptr(Simple(16)),
	},
	{
		"simple(255)",
		[]byte{0xf8, 0xff},
		new(Simple),
		ptr(Simple(255)),
	},
	{
		"tag 0",
		[]byte{0xc0, 0x74, 0x32, 0x30, 0x31, 0x33, 0x2d, 0x30, 0x33, 0x2d, 0x32, 0x31, 0x54, 0x32, 0x30, 0x3a, 0x30, 0x34, 0x3a, 0x30, 0x30, 0x5a},
		new(Tag),
		&Tag{
			Number:  0,
			Content: "2013-03-21T20:04:00Z",
		},
	},
	{
		"tag 1 integer",
		[]byte{0xc1, 0x1a, 0x51, 0x4b, 0x67, 0xb0},
		new(Tag),
		&Tag{
			Number:  1,
			Content: int64(1363896240),
		},
	},
	{
		"tag 1 float",
		[]byte{0xc1, 0xfb, 0x41, 0xd4, 0x52, 0xd9, 0xec, 0x20, 0x00, 0x00},
		new(Tag),
		&Tag{
			Number:  1,
			Content: float64(1363896240.5),
		},
	},
	{
		"tag 23",
		[]byte{0xd7, 0x44, 0x01, 0x02, 0x03, 0x04},
		new(Tag),
		&Tag{
			Number:  23,
			Content: []byte{0x01, 0x02, 0x03, 0x04},
		},
	},
	{
		"tag 24",
		[]byte{0xd8, 0x18, 0x45, 0x64, 0x49, 0x45, 0x54, 0x46},
		new(Tag),
		&Tag{
			Number:  24,
			Content: []byte{0x64, 0x49, 0x45, 0x54, 0x46},
		},
	},
	{
		"tag 32",
		[]byte{0xd8, 0x20, 0x76, 0x68, 0x74, 0x74, 0x70, 0x3a, 0x2f, 0x2f, 0x77, 0x77, 0x77, 0x2e, 0x65, 0x78, 0x61, 0x6d, 0x70, 0x6c, 0x65, 0x2e, 0x63, 0x6f, 0x6d},
		new(Tag),
		&Tag{
			Number:  32,
			Content: "http://www.example.com",
		},
	},
	{
		"zero-length byte string",
		[]byte{0x40},
		new([]byte),
		ptr([]byte{}),
	},
	{
		"byte string",
		[]byte{0x44, 0x01, 0x02, 0x03, 0x04},
		new([]byte),
		ptr([]byte{0x01, 0x02, 0x03, 0x04}),
	},
	{
		"utf8 string",
		[]byte{0x60},
		new(string),
		ptr(""),
	},
	{
		"utf8 string: \"IETF\"",
		[]byte{0x64, 0x49, 0x45, 0x54, 0x46},
		new(string),
		ptr("IETF"),
	},
	{
		`utf8 string: "\"\\"`,
		[]byte{0x62, 0x22, 0x5c},
		new(string),
		ptr("\"\\"),
	},
	{
		`utf8 string: "\u00fc"`,
		[]byte{0x62, 0xc3, 0xbc},
		new(string),
		ptr("\u00fc"),
	},
	{
		`utf8 string: "\u6c34"`,
		[]byte{0x63, 0xe6, 0xb0, 0xb4},
		new(string),
		ptr("\u6c34"),
	},
	{
		`utf8 string: "\ud800\udd51"`,
		[]byte{0x64, 0xf0, 0x90, 0x85, 0x91},
		new(string),
		ptr("\xf0\x90\x85\x91"),
	},
	{
		"zero-length array",
		[]byte{0x80},
		new([]int64),
		ptr([]int64{}),
	},
	{
		"array",
		[]byte{0x83, 0x01, 0x02, 0x03},
		new([]int64),
		ptr([]int64{1, 2, 3}),
	},
	{
		"array: [1, [2, 3], [4, 5]]",
		[]byte{0x83, 0x01, 0x82, 0x02, 0x03, 0x82, 0x04, 0x05},
		new([]any),
		ptr([]any{int64(1), []any{int64(2), int64(3)}, []any{int64(4), int64(5)}}),
	},
	{
		"25-elements array",
		[]byte{
			0x98, 0x19,
			0x01, 0x02, 0x03, 0x04, 0x05, 0x06, 0x07, 0x08, 0x09, 0x0a,
			0x0b, 0x0c, 0x0d, 0x0e, 0x0f, 0x10, 0x11, 0x12, 0x13, 0x14,
			0x15, 0x16, 0x17, 0x18, 0x18, 0x18, 0x19,
		},
		new([]int64),
		ptr([]int64{
			1, 2, 3, 4, 5, 6, 7, 8, 9, 10,
			11, 12, 13, 14, 15, 16, 17, 18, 19, 20,
			21, 22, 23, 24, 25,
		}),
	},
	{
		"zero-length map",
		[]byte{0xa0},
		new(map[string]int64),
		ptr(map[string]int64{}),
	},
	{
		"map",
		[]byte{0xa2, 0x01, 0x02, 0x03, 0x04},
		new(map[int64]int64),
		ptr(map[int64]int64{1: 2, 3: 4}),
	},
	{
		"array in map",
		[]byte{0xa2, 0x61, 0x61, 0x01, 0x61, 0x62, 0x82, 0x02, 0x03},
		new(map[string]any),
		ptr(map[string]any{"a": int64(1), "b": []any{int64(2), int64(3)}}),
	},
	{
		"map in array",
		[]byte{0x82, 0x61, 0x61, 0xa1, 0x61, 0x62, 0x61, 0x63},
		new([]any),
		ptr([]any{"a", map[string]any{"b": "c"}}),
	},
	{
		"map abcde",
		[]byte{0xa5, 0x61, 0x61, 0x61, 0x41, 0x61, 0x62, 0x61, 0x42, 0x61, 0x63, 0x61, 0x43, 0x61, 0x64, 0x61, 0x44, 0x61, 0x65, 0x61, 0x45},
		new(map[string]string),
		ptr(map[string]string{
			"a": "A",
			"b": "B",
			"c": "C",
			"d": "D",
			"e": "E",
		}),
	},
	{
		"indefinite-length byte string",
		[]byte{0x5f, 0x42, 0x01, 0x02, 0x43, 0x03, 0x4, 0x05, 0xff},
		new([]byte),
		ptr([]byte{0x01, 0x02, 0x03, 0x04, 0x05}),
	},
	{
		"indefinite-length utf8 string",
		[]byte{0x7f, 0x65, 0x73, 0x74, 0x72, 0x65, 0x61, 0x64, 0x6d, 0x69, 0x6e, 0x67, 0xff},
		new(string),
		ptr("streaming"),
	},
	{
		"zero-length indefinite-length array",
		[]byte{0x9f, 0xff},
		new([]int64),
		ptr([]int64{}),
	},
	{
		"indefinite-length array 1",
		[]byte{0x9f, 0x01, 0x82, 0x02, 0x03, 0x9f, 0x04, 0x05, 0xff, 0xff},
		new([]any),
		ptr([]any{int64(1), []any{int64(2), int64(3)}, []any{int64(4), int64(5)}}),
	},
	{
		"indefinite-length array 2",
		[]byte{0x9f, 0x01, 0x82, 0x02, 0x03, 0x82, 0x04, 0x05, 0xff},
		new([]any),
		ptr([]any{int64(1), []any{int64(2), int64(3)}, []any{int64(4), int64(5)}}),
	},
	{
		"indefinite-length array 3",
		[]byte{0x83, 0x01, 0x82, 0x02, 0x03, 0x9f, 0x04, 0x05, 0xff},
		new([]any),
		ptr([]any{int64(1), []any{int64(2), int64(3)}, []any{int64(4), int64(5)}}),
	},
	{
		"indefinite-length array 4",
		[]byte{0x83, 0x01, 0x9f, 0x02, 0x03, 0xff, 0x82, 0x04, 0x05},
		new([]any),
		ptr([]any{int64(1), []any{int64(2), int64(3)}, []any{int64(4), int64(5)}}),
	},
	{
		"indefinite-length array 5",
		[]byte{0x9f, 0x01, 0x02, 0x03, 0x04, 0x05, 0x06, 0x07, 0x08, 0x09, 0x0a, 0x0b, 0x0c, 0x0d, 0x0e, 0x0f, 0x10, 0x11, 0x12, 0x13, 0x14, 0x15, 0x16, 0x17, 0x18, 0x18, 0x18, 0x19, 0xff},
		new([]int),
		ptr([]int{
			1, 2, 3, 4, 5, 6, 7, 8, 9, 10, 11, 12, 13, 14, 15, 16, 17, 18, 19, 20, 21, 22, 23, 24, 25,
		}),
	},
	{
		"array in indefinite-length map",
		[]byte{0xbf, 0x61, 0x61, 0x01, 0x61, 0x62, 0x9f, 0x02, 0x03, 0xff, 0xff},
		new(map[string]any),
		ptr(map[string]any{"a": int64(1), "b": []any{int64(2), int64(3)}}),
	},
	{
		"indefinite-length map in array",
		[]byte{0x82, 0x61, 0x61, 0xbf, 0x61, 0x62, 0x61, 0x63, 0xff},
		new([]any),
		ptr([]any{"a", map[string]any{"b": "c"}}),
	},
	{
		"indefinite-length map",
		[]byte{0xbf, 0x63, 0x46, 0x75, 0x6e, 0xf5, 0x63, 0x41, 0x6d, 0x74, 0x21, 0xff},
		new(map[string]any),
		ptr(map[string]any{"Fun": true, "Amt": int64(-2)}),
	},

	// decode to any
	{
		"decode unsigned int to any",
		[]byte{0x00},
		new(any),
		ptr(any(int64(0))),
	},
	{
		"decode signed int to any",
		[]byte{0x20},
		new(any),
		ptr(any(int64(-1))),
	},
	{
		"decode float to any",
		[]byte{0xf9, 0x00, 0x00},
		new(any),
		ptr(any(float64(0))),
	},
	{
		"decode empty byte string to any",
		[]byte{0x40},
		new(any),
		ptr(any([]byte{})),
	},
	{
		"decode indefinite-length empty byte string to any",
		[]byte{0x5f, 0xff},
		new(any),
		ptr(any([]byte{})),
	},
	{
		"decode byte string to any",
		[]byte{0x44, 0x01, 0x02, 0x03, 0x04},
		new(any),
		ptr(any([]byte{0x01, 0x02, 0x03, 0x04})),
	},
	{
		"decode utf8 string to any",
		[]byte{0x64, 0x49, 0x45, 0x54, 0x46},
		new(any),
		ptr(any("IETF")),
	},
	{
		"tag 0",
		[]byte{0xc0, 0x74, 0x32, 0x30, 0x31, 0x33, 0x2d, 0x30, 0x33, 0x2d, 0x32, 0x31, 0x54, 0x32, 0x30, 0x3a, 0x30, 0x34, 0x3a, 0x30, 0x30, 0x5a},
		new(Tag),
		&Tag{
			Number:  0,
			Content: "2013-03-21T20:04:00Z",
		},
	},
	{
		"tag 1 integer",
		[]byte{0xc1, 0x1a, 0x51, 0x4b, 0x67, 0xb0},
		new(Tag),
		&Tag{
			Number:  1,
			Content: int64(1363896240),
		},
	},
	{
		"tag 1 float",
		[]byte{0xc1, 0xfb, 0x41, 0xd4, 0x52, 0xd9, 0xec, 0x20, 0x00, 0x00},
		new(Tag),
		&Tag{
			Number:  1,
			Content: float64(1363896240.5),
		},
	},
	{
		"expected base64url",
		[]byte{0xd5, 0x44, 0x01, 0x02, 0x03, 0x04},
		new(any),
		ptr(any(ExpectedBase64URL{
			Content: []byte{0x01, 0x02, 0x03, 0x04},
		})),
	},
	{
		"expected base64",
		[]byte{0xd6, 0x44, 0x01, 0x02, 0x03, 0x04},
		new(any),
		ptr(any(ExpectedBase64{
			Content: []byte{0x01, 0x02, 0x03, 0x04},
		})),
	},
	{
		"expected base16",
		[]byte{0xd7, 0x44, 0x01, 0x02, 0x03, 0x04},
		new(any),
		ptr(any(ExpectedBase16{
			Content: []byte{0x01, 0x02, 0x03, 0x04},
		})),
	},
	{
		"encoded data",
		[]byte{0xd8, 0x18, 0x45, 0x64, 0x49, 0x45, 0x54, 0x46},
		new(any),
		ptr(any(EncodedData{0x64, 0x49, 0x45, 0x54, 0x46})),
	},
	{
		"uri",
		[]byte{0xd8, 0x20, 0x76, 0x68, 0x74, 0x74, 0x70, 0x3a, 0x2f, 0x2f, 0x77, 0x77, 0x77, 0x2e, 0x65, 0x78, 0x61, 0x6d, 0x70, 0x6c, 0x65, 0x2e, 0x63, 0x6f, 0x6d},
		new(any),
		ptr(any(&url.URL{
			Scheme: "http",
			Host:   "www.example.com",
		})),
	},
	{
		"base64 string",
		[]byte{0xd8, 0x22, 0x6c, 0x38, 0x4a, 0x2b, 0x4e, 0x6f, 0x2f, 0x43, 0x66, 0x6a, 0x62, 0x6f, 0x3d},
		new(any),
		ptr(any(Base64String("8J+No/Cfjbo="))),
	},
	{
		"base64url string",
		[]byte{0xd8, 0x21, 0x6b, 0x38, 0x4a, 0x2d, 0x4e, 0x6f, 0x5f, 0x43, 0x66, 0x6a, 0x62, 0x6f},
		new(any),
		ptr(any(Base64URLString("8J-No_Cfjbo"))),
	},

	// byte strings
	{
		"uint8_t length byte string",
		[]byte{
			0x58, 0x04,
			0x01, 0x02, 0x03, 0x04,
		},
		new(any),
		ptr(any([]byte{0x01, 0x02, 0x03, 0x04})),
	},
	{
		"uint16_t length byte string",
		[]byte{
			0x59, 0x00, 0x04,
			0x01, 0x02, 0x03, 0x04,
		},
		new(any),
		ptr(any([]byte{0x01, 0x02, 0x03, 0x04})),
	},
	{
		"uint32_t length byte string",
		[]byte{
			0x5a, 0x00, 0x00, 0x00, 0x04,
			0x01, 0x02, 0x03, 0x04,
		},
		new(any),
		ptr(any([]byte{0x01, 0x02, 0x03, 0x04})),
	},
	{
		"uint64_t length byte string",
		[]byte{
			0x5b, 0x00, 0x00, 0x00, 0x00, 0x00, 0x00, 0x00, 0x04,
			0x01, 0x02, 0x03, 0x04,
		},
		new(any),
		ptr(any([]byte{0x01, 0x02, 0x03, 0x04})),
	},
	{
		"indefinite-length multi-chunk byte string",
		[]byte{
			0x5f, // start indefinite-length byte string

			// first chunk
			0x40, // empty byte string

			// second chunk
			0x58, 0x01,
			0x01,

			// third chunk
			0x59, 0x00, 0x01,
			0x02,

			// fourth chunk
			0x5a, 0x00, 0x00, 0x00, 0x01,
			0x03,

			// fifth chunk
			0x5b, 0x00, 0x00, 0x00, 0x00, 0x00, 0x00, 0x00, 0x01,
			0x04,

			0xff, // break
		},
		new(any),
		ptr(any([]byte{0x01, 0x02, 0x03, 0x04})),
	},

	// text strings
	{
		"uint8_t length byte string",
		[]byte{
			0x78, 0x04,
			0x61, 0x62, 0x63, 0x64,
		},
		new(any),
		ptr(any("abcd")),
	},
	{
		"uint16_t length byte string",
		[]byte{
			0x79, 0x00, 0x04,
			0x61, 0x62, 0x63, 0x64,
		},
		new(any),
		ptr(any("abcd")),
	},
	{
		"uint32_t length byte string",
		[]byte{
			0x7a, 0x00, 0x00, 0x00, 0x04,
			0x61, 0x62, 0x63, 0x64,
		},
		new(any),
		ptr(any("abcd")),
	},
	{
		"uint64_t length byte string",
		[]byte{
			0x7b, 0x00, 0x00, 0x00, 0x00, 0x00, 0x00, 0x00, 0x04,
			0x61, 0x62, 0x63, 0x64,
		},
		new(any),
		ptr(any("abcd")),
	},
	{
		"indefinite-length multi-chunk text string",
		[]byte{
			0x7f, // start indefinite-length byte string

			// first chunk
			0x60, // empty byte string

			// second chunk
			0x78, 0x01,
			0xf0,

			// third chunk
			0x79, 0x00, 0x01,
			0x9f,

			// fourth chunk
			0x7a, 0x00, 0x00, 0x00, 0x01,
			0x8d,

			// fifth chunk
			0x7b, 0x00, 0x00, 0x00, 0x00, 0x00, 0x00, 0x00, 0x01,
			0xa3,

			0xff, // break
		},
		new(any),
		ptr(any("🍣")),
	},

	// arrays
	{
		"uint8_t length array",
		[]byte{
			0x98, 0x04,
			0x01, 0x02, 0x03, 0x04,
		},
		new(any),
		ptr(any([]any{int64(1), int64(2), int64(3), int64(4)})),
	},
	{
		"uint16_t length array",
		[]byte{
			0x99, 0x00, 0x04,
			0x01, 0x02, 0x03, 0x04,
		},
		new(any),
		ptr(any([]any{int64(1), int64(2), int64(3), int64(4)})),
	},
	{
		"uint32_t length array",
		[]byte{
			0x9a, 0x00, 0x00, 0x00, 0x04,
			0x01, 0x02, 0x03, 0x04,
		},
		new(any),
		ptr(any([]any{int64(1), int64(2), int64(3), int64(4)})),
	},
	{
		"uint64_t length array",
		[]byte{
			0x9b, 0x00, 0x00, 0x00, 0x00, 0x00, 0x00, 0x00, 0x04,
			0x01, 0x02, 0x03, 0x04,
		},
		new(any),
		ptr(any([]any{int64(1), int64(2), int64(3), int64(4)})),
	},

	{
		"uint8_t length map",
		[]byte{
			0xb8, 0x02,
			0x01, 0x02, 0x03, 0x04,
		},
		new(map[int64]int64),
		ptr(map[int64]int64{1: 2, 3: 4}),
	},
	{
		"uint16_t length map",
		[]byte{
			0xb9, 0x00, 0x02,
			0x01, 0x02, 0x03, 0x04,
		},
		new(map[int64]int64),
		ptr(map[int64]int64{1: 2, 3: 4}),
	},
	{
		"uint32_t length map",
		[]byte{
			0xba, 0x00, 0x00, 0x00, 0x02,
			0x01, 0x02, 0x03, 0x04,
		},
		new(map[int64]int64),
		ptr(map[int64]int64{1: 2, 3: 4}),
	},
	{
		"uint64_t length map",
		[]byte{
			0xbb, 0x00, 0x00, 0x00, 0x00, 0x00, 0x00, 0x00, 0x02,
			0x01, 0x02, 0x03, 0x04,
		},
		new(map[int64]int64),
		ptr(map[int64]int64{1: 2, 3: 4}),
	},

	// tags
	{
		"uint16_t tag number",
		[]byte{
			0xd9, 0xd9, 0xf7, // tag 55799: self-describe CBOR
			0x64, 0x49, 0x45, 0x54, 0x46, // "IETF"
		},
		new(any),
		ptr(any("IETF")),
	},
	{
		"uint32_t tag number",
		[]byte{
			0xda, 0x00, 0x00, 0xd9, 0xf7, // tag 55799: self-describe CBOR
			0x64, 0x49, 0x45, 0x54, 0x46, // "IETF"
		},
		new(any),
		ptr(any("IETF")),
	},
	{
		"uint64_t tag number",
		[]byte{
			0xdb, 0x00, 0x00, 0x00, 0x00, 0x00, 0x00, 0xd9, 0xf7, // tag 55799: self-describe CBOR
			0x64, 0x49, 0x45, 0x54, 0x46, // "IETF"
		},
		new(any),
		ptr(any("IETF")),
	},

	// self-describe CBOR
	{
		"self-describe CBOR",
		[]byte{
			0xd9, 0xd9, 0xf7, // tag 55799: self-describe CBOR
			0x64, 0x49, 0x45, 0x54, 0x46, // "IETF"
		},
		new(any),
		ptr(any("IETF")),
	},

	{
		"simple(16)",
		[]byte{0xf0},
		new(any),
		ptr(any(Simple(16))),
	},
	{
		"simple(255)",
		[]byte{0xf8, 0xff},
		new(any),
		ptr(any(Simple(255))),
	},

	// decode to struct
	{
		"map to struct a",
		[]byte{0xa2, 0x61, 0x41, 0x01, 0x61, 0x42, 0x61, 0x32},
		new(FooA),
		&FooA{A: 1, B: "2"},
	},
	{
		"indefinite-length map to struct a",
		[]byte{0xbf, 0x61, 0x41, 0x01, 0x61, 0x42, 0x61, 0x32, 0xff},
		new(FooA),
		&FooA{A: 1, B: "2"},
	},
	{
		"map to struct b",
		[]byte{0xa2, 0x01, 0x18, 0x2a, 0x04, 0x43, 0x6b, 0x69, 0x74},
		new(FooB),
		&FooB{Alg: 42, Kit: []byte("kit")},
	},
	{
		"array to struct c",
		[]byte{0x82, 0x01, 0x61, 0x32},
		new(FooC),
		&FooC{A: 1, B: "2"},
	},
	{
		"short array to struct c",
		[]byte{0x81, 0x01},
		&FooC{A: 1, B: "2"},
		&FooC{A: 1},
	},
	{
		"long array to struct c",
		[]byte{0x83, 0x01, 0x61, 0x32, 0x02},
		&FooC{},
		&FooC{A: 1, B: "2"},
	},
	{
		"indefinite-length array to struct c",
		[]byte{0x9f, 0x01, 0x61, 0x32, 0xff},
		new(FooC),
		&FooC{A: 1, B: "2"},
	},
	{
		"short indefinite-length array to struct c",
		[]byte{0x9f, 0x01, 0xff},
		&FooC{A: 1, B: "2"},
		&FooC{A: 1},
	},
	{
		"long indefinite-length array to struct c",
		[]byte{0x9f, 0x01, 0x61, 0x32, 0x02, 0xff},
		new(FooC),
		&FooC{A: 1, B: "2"},
	},
}

func TestUnmarshal(t *testing.T) {
	for _, tt := range unmarshalTests {
		t.Run(tt.name, func(t *testing.T) {
			if err := Unmarshal(tt.data, tt.ptr); err != nil {
				t.Errorf("Unmarshal() error = %v", err)
			}
			if diff := cmp.Diff(tt.want, tt.ptr, cmpopts.EquateNaNs()); diff != "" {
				t.Errorf("Unmarshal() mismatch (-want +got):\n%s", diff)
			}

			testUnexpectedEnd(t, tt.data)
		})
	}
}

func TestUnmarshal_Unmarshaler(t *testing.T) {
	for _, tt := range unmarshalTests {
		t.Run(tt.name, func(t *testing.T) {
			var got RawMessage
			if err := Unmarshal(tt.data, &got); err != nil {
				t.Errorf("Unmarshal() error = %v", err)
			}
			if diff := cmp.Diff(tt.data, []byte(got)); diff != "" {
				t.Errorf("Unmarshal() mismatch (-want +got):\n%s", diff)
			}
		})
	}
}

func TestUnmarshal_Time(t *testing.T) {
	t.Run("rfc3339", func(t *testing.T) {
		input := []byte{0xc0, 0x74, 0x32, 0x30, 0x31, 0x33, 0x2d, 0x30, 0x33, 0x2d, 0x32, 0x31, 0x54, 0x32, 0x30, 0x3a, 0x30, 0x34, 0x3a, 0x30, 0x30, 0x5a}
		var got time.Time
		if err := Unmarshal(input, &got); err != nil {
			t.Errorf("Unmarshal() error = %v", err)
		}
		want := time.Date(2013, 3, 21, 20, 4, 0, 0, time.UTC)
		if !got.Equal(want) {
			t.Errorf("Unmarshal() = %v, want %v", got, want)
		}

		testUnexpectedEnd(t, input)
	})

	t.Run("rfc3339 to any", func(t *testing.T) {
		input := []byte{0xc0, 0x74, 0x32, 0x30, 0x31, 0x33, 0x2d, 0x30, 0x33, 0x2d, 0x32, 0x31, 0x54, 0x32, 0x30, 0x3a, 0x30, 0x34, 0x3a, 0x30, 0x30, 0x5a}
		var got any
		if err := Unmarshal(input, &got); err != nil {
			t.Errorf("Unmarshal() error = %v", err)
		}
		tt, ok := got.(time.Time)
		if !ok {
			t.Fatal("got is not a time.Time")
		}
		want := time.Date(2013, 3, 21, 20, 4, 0, 0, time.UTC)
		if !tt.Equal(want) {
			t.Errorf("Unmarshal() = %v, want %v", got, want)
		}

		testUnexpectedEnd(t, input)
	})

	t.Run("rfc3339 to interface", func(t *testing.T) {
		input := []byte{0xc0, 0x74, 0x32, 0x30, 0x31, 0x33, 0x2d, 0x30, 0x33, 0x2d, 0x32, 0x31, 0x54, 0x32, 0x30, 0x3a, 0x30, 0x34, 0x3a, 0x30, 0x30, 0x5a}
		var got interface {
			Unix() int64
		}
		if err := Unmarshal(input, &got); err != nil {
			t.Errorf("Unmarshal() error = %v", err)
		}
		tt, ok := got.(time.Time)
		if !ok {
			t.Fatal("got is not a time.Time")
		}
		want := time.Date(2013, 3, 21, 20, 4, 0, 0, time.UTC)
		if !tt.Equal(want) {
			t.Errorf("Unmarshal() = %v, want %v", got, want)
		}

		testUnexpectedEnd(t, input)
	})

	t.Run("integer epoch", func(t *testing.T) {
		input := []byte{0xc1, 0x1a, 0x51, 0x4b, 0x67, 0xb0}
		var got time.Time
		if err := Unmarshal(input, &got); err != nil {
			t.Errorf("Unmarshal() error = %v", err)
		}
		want := time.Unix(1363896240, 0)
		if !got.Equal(want) {
			t.Errorf("Unmarshal() = %v, want %v", got, want)
		}

		testUnexpectedEnd(t, input)
	})

	t.Run("float epoch", func(t *testing.T) {
		input := []byte{0xc1, 0xfb, 0x41, 0xd4, 0x52, 0xd9, 0xec, 0x20, 0x00, 0x00}
		var got time.Time
		if err := Unmarshal(input, &got); err != nil {
			t.Errorf("Unmarshal() error = %v", err)
		}
		want := time.Unix(1363896240, 500000000)
		if !got.Equal(want) {
			t.Errorf("Unmarshal() = %v, want %v", got, want)
		}

		testUnexpectedEnd(t, input)
	})

	// https://github.com/shogo82148/go-cbor/pull/67
	t.Run("float epoch", func(t *testing.T) {
		input := []byte{0xc1, 0x44, 0x30, 0x30, 0x30, 0x30}
		var got time.Time
		err := Unmarshal(input, &got)
		_, ok := err.(*UnmarshalTypeError)
		if !ok {
			t.Errorf("Unmarshal() error = %v, want UnmarshalTypeError", err)
		}

		testUnexpectedEnd(t, input)
	})
}

func TestUnmarshal_BigInt(t *testing.T) {
	t.Run("positive", func(t *testing.T) {
		input := []byte{0xc2, 0x49, 0x01, 0x00, 0x00, 0x00, 0x00, 0x00, 0x00, 0x00, 0x00}
		var got *big.Int
		if err := Unmarshal(input, &got); err != nil {
			t.Errorf("Unmarshal() error = %v", err)
		}
		want := newBigInt("18446744073709551616")
		if got.Cmp(want) != 0 {
			t.Errorf("Unmarshal() = %x, want %x", got, want)
		}

		testUnexpectedEnd(t, input)
	})

	t.Run("negative", func(t *testing.T) {
		input := []byte{0xc3, 0x49, 0x01, 0x00, 0x00, 0x00, 0x00, 0x00, 0x00, 0x00, 0x00}
		var got *big.Int
		if err := Unmarshal(input, &got); err != nil {
			t.Errorf("Unmarshal() error = %v", err)
		}
		want := newBigInt("-18446744073709551617")
		if got.Cmp(want) != 0 {
			t.Errorf("Unmarshal() = %x, want %x", got, want)
		}

		testUnexpectedEnd(t, input)
	})
}

func TestUnmarshal_BigFloat(t *testing.T) {
	t.Run("decode", func(t *testing.T) {
		// RFC 8949 Section 3.4.4.
		input := []byte{
			0xc5, // Tag 5
			0x82, // Array of length 2
			0x20, // -1
			0x03, // 3
		}
		var got *big.Float
		if err := Unmarshal(input, &got); err != nil {
			t.Errorf("Unmarshal() error = %v", err)
		}
		want := newBigFloat("1.5")
		if got.Cmp(want) != 0 {
			t.Errorf("Unmarshal() = %x, want %x", got, want)
		}

		testUnexpectedEnd(t, input)
	})

	t.Run("decode to any", func(t *testing.T) {
		// RFC 8949 Section 3.4.4.
		input := []byte{
			0xc5, // Tag 5
			0x82, // Array of length 2
			0x20, // -1
			0x03, // 3
		}
		var v any
		if err := Unmarshal(input, &v); err != nil {
			t.Errorf("Unmarshal() error = %v", err)
		}
		got, ok := v.(*big.Float)
		if !ok {
			t.Errorf("Unmarshal() = %T, want *big.Float", v)
			return
		}
		want := newBigFloat("1.5")
		if got.Cmp(want) != 0 {
			t.Errorf("Unmarshal() = %x, want %x", got, want)
		}

		testUnexpectedEnd(t, input)
	})

	t.Run("long length of array", func(t *testing.T) {
		input := []byte{
			0xc5, // Tag 5
			0x83, // Array of length 3
			0x20, // -1
			0x03, // 3
			0x04, // 4
		}
		var v any
		if err := Unmarshal(input, &v); err == nil {
			t.Errorf("Unmarshal() error = nil, want error")
		}

		testUnexpectedEnd(t, input)
	})

	t.Run("short length of array", func(t *testing.T) {
		input := []byte{
			0xc5, // Tag 5
			0x80, // Array of length 0
		}
		var v any
		if err := Unmarshal(input, &v); err == nil {
			t.Errorf("Unmarshal() error = nil, want error")
		}

		testUnexpectedEnd(t, input)
	})

	t.Run("invalid type of exponential", func(t *testing.T) {
		input := []byte{
			0xc5, // Tag 5
			0x82, // Array of length 2

			// bigint 18446744073709551616
			0xc2, 0x49,
			0x01, 0x00, 0x00, 0x00, 0x00, 0x00, 0x00, 0x00, 0x00,

			0x03, // 3
		}
		var v any
		if err := Unmarshal(input, &v); err == nil {
			t.Errorf("Unmarshal() error = nil, want error")
		}

		testUnexpectedEnd(t, input)
	})

	t.Run("invalid type of mant", func(t *testing.T) {
		input := []byte{
			0xc5, // Tag 5
			0x82, // Array of length 2
			0x20, // -1
			0x80, // []
		}
		var v any
		if err := Unmarshal(input, &v); err == nil {
			t.Errorf("Unmarshal() error = nil, want error")
		}

		testUnexpectedEnd(t, input)
	})
}

func typeOf[T any]() reflect.Type {
	return reflect.TypeOf((*T)(nil)).Elem()
}

func TestUnmarshal_UnmarshalTypeError(t *testing.T) {
	tests := []struct {
		name string
		data []byte
		ptr  any
		err  *UnmarshalTypeError
	}{
		// positive integers
		{
			"int8 positive overflow",
			[]byte{0x18, 0x80}, // +128
			new(int8),
			&UnmarshalTypeError{Value: "integer", Type: typeOf[int8](), Offset: 0},
		},
		{
			"uint8 positive overflow",
			[]byte{0x19, 0x01, 0x00}, // +256
			new(uint8),
			&UnmarshalTypeError{Value: "integer", Type: typeOf[uint8](), Offset: 0},
		},
		{
			"int64 positive overflow",
			[]byte{0x1b, 0x80, 0x00, 0x00, 0x00, 0x00, 0x00, 0x00, 0x00}, // +2^63
			new(int64),
			&UnmarshalTypeError{Value: "integer", Type: typeOf[int64](), Offset: 0},
		},
		{
			"int64 positive overflow(any)",
			[]byte{0x1b, 0x80, 0x00, 0x00, 0x00, 0x00, 0x00, 0x00, 0x00}, // +2^63
			new(any),
			&UnmarshalTypeError{Value: "integer", Type: typeOf[any](), Offset: 0},
		},
		{
			"converting positive integer to float",
			[]byte{0x00},
			new(float64),
			&UnmarshalTypeError{Value: "integer", Type: typeOf[float64](), Offset: 0},
		},
		{
			"converting positive integer to some interface",
			[]byte{0x00},
			new(someInterface),
			&UnmarshalTypeError{Value: "integer", Type: typeOf[someInterface](), Offset: 0},
		},

		// negative integers
		{
			"int8 negative overflow",
			[]byte{0x38, 0x80}, // -129
			new(int8),
			&UnmarshalTypeError{Value: "integer", Type: typeOf[int8](), Offset: 0},
		},
		{
			"int64 negative overflow",
			[]byte{0x3b, 0x80, 0x00, 0x00, 0x00, 0x00, 0x00, 0x00, 0x00}, // +-2^63-1
			new(uint8),
			&UnmarshalTypeError{Value: "integer", Type: typeOf[uint8](), Offset: 0},
		},
		{
			"converting negative integer to float",
			[]byte{0x20},
			new(float64),
			&UnmarshalTypeError{Value: "integer", Type: typeOf[float64](), Offset: 0},
		},
		{
			"converting negative integer to some interface",
			[]byte{0x20},
			new(someInterface),
			&UnmarshalTypeError{Value: "integer", Type: typeOf[someInterface](), Offset: 0},
		},

		// floats
		{
			"float32 overflow",
			[]byte{0xfb, 0x7f, 0xef, 0xff, 0xff, 0xff, 0xff, 0xff, 0xff}, // 1.7976931348623157e+308
			new(float32),
			&UnmarshalTypeError{Value: "float", Type: typeOf[float32](), Offset: 0},
		},

		// struct
		{
			"map to struct",
			[]byte{0xa1, 0x61, 0x41, 0x61, 0x30}, // {A: "0"}
			new(FooA),
			&UnmarshalTypeError{Value: "string", Type: typeOf[int](), Offset: 3, Struct: "FooA", Field: "A"},
		},
		{
			"indefinite-length map to struct",
			[]byte{0xbf, 0x61, 0x41, 0x61, 0x30, 0xff}, // {_ A: "0"}
			new(FooA),
			&UnmarshalTypeError{Value: "string", Type: typeOf[int](), Offset: 3, Struct: "FooA", Field: "A"},
		},
	}

	for _, tt := range tests {
		t.Run(tt.name, func(t *testing.T) {
			err := Unmarshal(tt.data, tt.ptr)
			e, ok := err.(*UnmarshalTypeError)
			if !ok {
				t.Errorf("Unmarshal() error = %v, want *UnmarshalTypeError", err)
				return
			}
			if e.Value != tt.err.Value {
				t.Errorf("unexpected Value: got %v, want %v", e.Value, tt.err.Value)
			}
			if e.Type != tt.err.Type {
				t.Errorf("unexpected Type: got %v, want %v", e.Type, tt.err.Type)
			}
			if e.Offset != tt.err.Offset {
				t.Errorf("unexpected Offset: got %v, want %v", e.Offset, tt.err.Offset)
			}
			if e.Struct != tt.err.Struct {
				t.Errorf("unexpected Struct: got %v, want %v", e.Struct, tt.err.Struct)
			}
			if e.Field != tt.err.Field {
				t.Errorf("unexpected Field: got %v, want %v", e.Field, tt.err.Field)
			}
		})
	}
}

func TestUnmarshal_InvalidUnmarshalError(t *testing.T) {
	t.Run("not a pointer", func(t *testing.T) {
		var v int
		err := Unmarshal([]byte{0x00}, v)
		ie, ok := err.(*InvalidUnmarshalError)
		if !ok {
			t.Errorf("Unmarshal() error = %v, want *InvalidUnmarshalError", err)
			return
		}
		if ie.Type != reflect.TypeOf(v) {
			t.Errorf("unexpected Type: got %v, want %v", ie.Type, reflect.TypeOf(v))
		}

		got := err.Error()
		want := "cbor: Unmarshal(non-pointer int)"
		if got != want {
			t.Errorf("unexpected Error: got %q, want %q", got, want)
		}
	})

	t.Run("nil pointer", func(t *testing.T) {
		var v *int
		err := Unmarshal([]byte{0x00}, v)
		ie, ok := err.(*InvalidUnmarshalError)
		if !ok {
			t.Errorf("Unmarshal() error = %v, want *InvalidUnmarshalError", err)
			return
		}
		if ie.Type != reflect.TypeOf(v) {
			t.Errorf("unexpected Type: got %v, want %v", ie.Type, reflect.TypeOf(v))
		}

		got := err.Error()
		want := "cbor: Unmarshal(nil *int)"
		if got != want {
			t.Errorf("unexpected Error: got %q, want %q", got, want)
		}
	})
}

func TestUnmarshal_SemanticError(t *testing.T) {
	t.Run("duplicated map key decoded to map", func(t *testing.T) {
		data := []byte{
			0xa2,             // map of length 2
			0x61, 0x30, 0x02, // "0": 2
			0x61, 0x30, 0x03, // "0": 3
		}

		var v map[string]int
		err := Unmarshal(data, &v)
		_, ok := err.(*SemanticError)
		if !ok {
			t.Errorf("Unmarshal() error = %v, want *SemanticError", err)
		}
	})

	t.Run("duplicated map key decoded to any", func(t *testing.T) {
		data := []byte{
			0xa2,             // map of length 2
			0x61, 0x30, 0x02, // "0": 2
			0x61, 0x30, 0x03, // "0": 3
		}

		var v any
		err := Unmarshal(data, &v)
		_, ok := err.(*SemanticError)
		if !ok {
			t.Errorf("Unmarshal() error = %v, want *SemanticError", err)
		}
	})

	t.Run("duplicated map key decoded to struct", func(t *testing.T) {
		data := []byte{
			0xa2,             // map of length 2
			0x61, 0x30, 0x02, // "0": 2
			0x61, 0x30, 0x03, // "0": 3
		}

		var v struct {
			A int `cbor:"0"`
		}
		err := Unmarshal(data, &v)
		_, ok := err.(*SemanticError)
		if !ok {
			t.Errorf("Unmarshal() error = %v, want *SemanticError", err)
		}
	})

	t.Run("duplicated indefinite-length map key decoded to map", func(t *testing.T) {
		data := []byte{
			0xbf,             // indefinite-length
			0x61, 0x30, 0x02, // "0": 2
			0x61, 0x30, 0x03, // "0": 3
			0xff, // break
		}

		var v map[string]int
		err := Unmarshal(data, &v)
		_, ok := err.(*SemanticError)
		if !ok {
			t.Errorf("Unmarshal() error = %v, want *SemanticError", err)
		}
	})

	t.Run("duplicated indefinite-length map key decoded to any", func(t *testing.T) {
		data := []byte{
			0xbf,             // indefinite-length
			0x61, 0x30, 0x02, // "0": 2
			0x61, 0x30, 0x03, // "0": 3
			0xff, // break
		}

		var v any
		err := Unmarshal(data, &v)
		_, ok := err.(*SemanticError)
		if !ok {
			t.Errorf("Unmarshal() error = %v, want *SemanticError", err)
		}
	})

	t.Run("duplicated indefinite-length map key decoded to struct", func(t *testing.T) {
		data := []byte{
			0xbf,             // indefinite-length
			0x61, 0x30, 0x02, // "0": 2
			0x61, 0x30, 0x03, // "0": 3
			0xff, // break
		}

		var v struct {
			A int `cbor:"0"`
		}
		err := Unmarshal(data, &v)
		_, ok := err.(*SemanticError)
		if !ok {
			t.Errorf("Unmarshal() error = %v, want *SemanticError", err)
		}
	})

<<<<<<< HEAD
	t.Run("invalid datetime format", func(t *testing.T) {
		data := []byte{
			0xc0, // tag(0)
			0x60, // text(0)
=======
	t.Run("NaN in map keys", func(t *testing.T) {
		data := []byte{
			// {NaN: 0}
			0xa1, 0xf9, 0x7e, 0x00, 0x00,
>>>>>>> 0948ba56
		}

		var v any
		err := Unmarshal(data, &v)
<<<<<<< HEAD
		se, ok := err.(*SemanticError)
		if !ok {
			t.Errorf("Unmarshal() error = %v, want *SemanticError", err)
		} else if se.msg != "cbor: invalid datetime string" {
			t.Errorf("unexpected message: got %q, want %q", se.msg, "cbor: invalid datetime string")
		}
	})

	t.Run("negative epoch time (string)", func(t *testing.T) {
		data := []byte{
			0xc0, // tag(0)
			0x74, // text(20)
		}
		data = append(data, "1969-12-31T23:59:59Z"...)

		var v any
		err := Unmarshal(data, &v)
		se, ok := err.(*SemanticError)
		if !ok {
			t.Errorf("Unmarshal() error = %v, want *SemanticError", err)
		} else if se.msg != "cbor: invalid range of datetime" {
			t.Errorf("unexpected message: got %q, want %q", se.msg, "cbor: invalid range of datetime")
		}
	})

	t.Run("negative epoch time (integer)", func(t *testing.T) {
		data := []byte{
			0xc1, // tag(0)
			0x20, // -1
		}

		var v any
		err := Unmarshal(data, &v)
		se, ok := err.(*SemanticError)
		if !ok {
			t.Errorf("Unmarshal() error = %v, want *SemanticError", err)
		} else if se.msg != "cbor: invalid range of datetime" {
			t.Errorf("unexpected message: got %q, want %q", se.msg, "cbor: invalid range of datetime")
=======
		_, ok := err.(*SemanticError)
		if !ok {
			t.Errorf("Unmarshal() error = %v, want *SemanticError", err)
>>>>>>> 0948ba56
		}
	})
}

// RFC 8949 Appendix F
var notWellFormed = [][]byte{
	// End of input in a head
	{0x18},
	{0x19},
	{0x1a},
	{0x1b},
	{0x19, 0x01},
	{0x1a, 0x01, 0x02},
	{0x1b, 0x01, 0x02, 0x03, 0x04, 0x05, 0x06, 0x07},
	{0x38},
	{0x58},
	{0x78},
	{0x98},
	{0x9a, 0x01, 0xff, 0x00},
	{0xb8},
	{0xd8},
	{0xf8},
	{0xf9, 0x00},
	{0xfa, 0x00, 0x00},
	{0xfb, 0x00, 0x00, 0x00},

	// Definite-length strings with short data
	{0x41},
	{0x61},
	{0x5a, 0xff, 0xff, 0xff, 0xff, 0x00},
	{0x5b, 0xff, 0xff, 0xff, 0xff, 0xff, 0xff, 0xff, 0xff, 0x01, 0x02, 0x03},
	{0x7a, 0xff, 0xff, 0xff, 0xff, 0x00},
	{0x7b, 0x7f, 0xff, 0xff, 0xff, 0xff, 0xff, 0xff, 0xff, 0x01, 0x02, 0x03},

	// Definite-length maps and arrays not closed with enough items
	{0x81},
	{0x81, 0x81, 0x81, 0x81, 0x81, 0x81, 0x81, 0x81, 0x81},
	{0x82, 0x00},
	{0xa1},
	{0xa2, 0x01, 0x02},
	{0xa1, 0x00},
	{0xa2, 0x00, 0x00, 0x00},

	// Tag number not followed by tag content
	{0xc0},

	// Indefinite-length strings not closed by a "break" stop code
	{0x5f, 0x41, 0x00},
	{0x7f, 0x61, 0x00},

	// Indefinite-length maps and arrays not closed by a "break" stop code
	{0x9f},
	{0x9f, 0x01, 0x02},
	{0xbf},
	{0xbf, 0x01, 0x02, 0x01, 0x02},
	{0x81, 0x9f},
	{0x9f, 0x80, 0x00},
	{0x9f, 0x9f, 0x9f, 0x9f, 0x9f, 0xff, 0xff, 0xff, 0xff},
	{0x9f, 0x81, 0x9f, 0x81, 0x9f, 0x9f, 0xff, 0xff, 0xff},

	// Subkind1: Reserved additional information values
	{0x1c},
	{0x1d},
	{0x1e},
	{0x3c},
	{0x3d},
	{0x3e},
	{0x5c},
	{0x5d},
	{0x5e},
	{0x7c},
	{0x7d},
	{0x7e},
	{0x9c},
	{0x9d},
	{0x9e},
	{0xbc},
	{0xbd},
	{0xbe},
	{0xdc},
	{0xdd},
	{0xde},
	{0xfc},
	{0xfd},
	{0xfe},

	// Subkind2: Reserved two-byte encodings of simple values
	{0xf8, 0x00},
	{0xf8, 0x01},
	{0xf8, 0x18},
	{0xf8, 0x1f},

	// Subkind3: Indefinite-length string chunks not of the correct type
	{0x5f, 0x00, 0xff},
	{0x5f, 0x21, 0xff},
	{0x5f, 0x61, 0x00, 0xff},
	{0x5f, 0x80, 0xff},
	{0x5f, 0xa0, 0xff},
	{0x5f, 0xc0, 0x00, 0xff},
	{0x5f, 0xe0, 0xff},
	{0x7f, 0x41, 0x00, 0xff},

	// Subkind4: Break occurring on its own outside of an indefinite-length item: 0xff,
	{0x81, 0xff},
	{0x82, 0x00, 0xff},
	{0xa1, 0xff},
	{0xa1, 0xff, 0x00},
	{0xa1, 0x00, 0xff},
	{0xa2, 0x00, 0x00, 0xff},
	{0x9f, 0x81, 0xff},
	{0x9f, 0x82, 0x9f, 0x81, 0x9f, 0x9f, 0xff, 0xff, 0xff, 0xff},
	{0xbf, 0x00, 0xff},
	{0xbf, 0x00, 0x00, 0x00, 0xff},

	// Subkind5: Major type 0, 1, 6 with additional information 31:
	{0x1f},
	{0x3f},
	{0xdf},
}

func TestWellFormed_valid(t *testing.T) {
	for _, tt := range unmarshalTests {
		if !WellFormed(tt.data) {
			t.Errorf("Valid(%x) = false, want true", tt.data)
		}
	}
}

func TestWellFormed_invalid(t *testing.T) {
	for _, tt := range notWellFormed {
		if WellFormed(tt) {
			t.Errorf("Valid(%x) = true, want false", tt)
		}
	}
}

func BenchmarkMaliciousCBORData(b *testing.B) {
	var v any
	input := []byte{0x9B, 0x00, 0x00, 0x42, 0xFA, 0x42, 0xFA, 0x42, 0xFA, 0x42}
	for i := 0; i < b.N; i++ {
		if err := Unmarshal(input, v); err == nil {
			b.Error("want error, but not")
		}
	}
}<|MERGE_RESOLUTION|>--- conflicted
+++ resolved
@@ -1534,22 +1534,28 @@
 		}
 	})
 
-<<<<<<< HEAD
+	t.Run("NaN in map keys", func(t *testing.T) {
+		data := []byte{
+			// {NaN: 0}
+			0xa1, 0xf9, 0x7e, 0x00, 0x00,
+		}
+
+		var v any
+		err := Unmarshal(data, &v)
+		_, ok := err.(*SemanticError)
+		if !ok {
+			t.Errorf("Unmarshal() error = %v, want *SemanticError", err)
+		}
+	})
+
 	t.Run("invalid datetime format", func(t *testing.T) {
 		data := []byte{
 			0xc0, // tag(0)
 			0x60, // text(0)
-=======
-	t.Run("NaN in map keys", func(t *testing.T) {
-		data := []byte{
-			// {NaN: 0}
-			0xa1, 0xf9, 0x7e, 0x00, 0x00,
->>>>>>> 0948ba56
 		}
 
 		var v any
 		err := Unmarshal(data, &v)
-<<<<<<< HEAD
 		se, ok := err.(*SemanticError)
 		if !ok {
 			t.Errorf("Unmarshal() error = %v, want *SemanticError", err)
@@ -1588,11 +1594,6 @@
 			t.Errorf("Unmarshal() error = %v, want *SemanticError", err)
 		} else if se.msg != "cbor: invalid range of datetime" {
 			t.Errorf("unexpected message: got %q, want %q", se.msg, "cbor: invalid range of datetime")
-=======
-		_, ok := err.(*SemanticError)
-		if !ok {
-			t.Errorf("Unmarshal() error = %v, want *SemanticError", err)
->>>>>>> 0948ba56
 		}
 	})
 }
