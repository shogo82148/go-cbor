package cbor

import (
	"bytes"
	"encoding/binary"
	"errors"
	"math"
	"math/big"
	"reflect"
	"slices"
	"sync"
)

type CBORMarshaler interface {
	// MarshalCBOR returns the CBOR encoding of the receiver.
	MarshalCBOR() ([]byte, error)
}

type majorType byte

const (
	majorTypePositiveInt majorType = 0
	majorTypeNegativeInt majorType = 1
	majorTypeBytes       majorType = 2
	majorTypeString      majorType = 3
	majorTypeArray       majorType = 4
	majorTypeMap         majorType = 5
	majorTypeTag         majorType = 6
	majorTypeOther       majorType = 7
)

func Marshal(v any) ([]byte, error) {
	e := newEncodeState()
	err := e.encode(v)
	if err != nil {
		return nil, err
	}
	return e.buf.Bytes(), nil
}

func newEncodeState() *encodeState {
	return &encodeState{}
}

type encodeState struct {
	buf bytes.Buffer
}

func (s *encodeState) encode(v any) error {
	// fast path for basic types
	switch v := v.(type) {
	case int8:
		return s.encodeInt(int64(v))
	case int16:
		return s.encodeInt(int64(v))
	case int32:
		return s.encodeInt(int64(v))
	case int64:
		return s.encodeInt(v)
	case int:
		return s.encodeInt(int64(v))
	case uint8:
		return s.encodeUint(uint64(v))
	case uint16:
		return s.encodeUint(uint64(v))
	case uint32:
		return s.encodeUint(uint64(v))
	case uintptr:
		return s.encodeUint(uint64(v))
	case uint:
		return s.encodeUint(uint64(v))
	case uint64:
		return s.encodeUint(v)
	case float32:
		return s.encodeFloat64(float64(v))
	case float64:
		return s.encodeFloat64(v)
	case bool:
		return s.encodeBool(v)
	case nil:
		return s.encodeNull()
	case []byte:
		return s.encodeBytes(v)
	case string:
		return s.encodeString(v)
	case CBORMarshaler:
		data, err := v.MarshalCBOR()
		if err != nil {
			return err
		}
		s.buf.Write(data)
		return nil
	}

	return s.encodeReflectValue(reflect.ValueOf(v))
}

func (s *encodeState) encodeReflectValue(v reflect.Value) error {
	if !v.IsValid() {
		return s.encodeNull()
	}
	return typeEncoder(v.Type())(s, v)
}

func isEmptyValue(v reflect.Value) bool {
	switch v.Kind() {
	case reflect.Array, reflect.Map, reflect.Slice, reflect.String:
		return v.Len() == 0
	case reflect.Bool:
		return !v.Bool()
	case reflect.Int, reflect.Int8, reflect.Int16, reflect.Int32, reflect.Int64:
		return v.Int() == 0
	case reflect.Uint, reflect.Uint8, reflect.Uint16, reflect.Uint32, reflect.Uint64, reflect.Uintptr:
		return v.Uint() == 0
	case reflect.Float32, reflect.Float64:
		return v.Float() == 0
	case reflect.Interface, reflect.Pointer:
		return v.IsNil()
	}
	return false
}

type encoderFunc func(e *encodeState, v reflect.Value) error

var encoderCache sync.Map // map[reflect.Type]encoderFunc

func typeEncoder(t reflect.Type) encoderFunc {
	if fi, ok := encoderCache.Load(t); ok {
		return fi.(encoderFunc)
	}

	// To deal with recursive types, populate the map with an
	// indirect func before we build it. This type waits on the
	// real func (f) to be ready and then calls it. This indirect
	// func is only used for recursive types.
	var (
		wg sync.WaitGroup
		f  encoderFunc
	)
	wg.Add(1)
	fi, loaded := encoderCache.LoadOrStore(t, encoderFunc(func(e *encodeState, v reflect.Value) error {
		wg.Wait()
		return f(e, v)
	}))
	if loaded {
		return fi.(encoderFunc)
	}

	// Compute the real encoder and replace the indirect func with it.
	f = newTypeEncoder(t)
	wg.Done()
	return f
}

var bigIntType = reflect.TypeOf((*big.Int)(nil))

func newTypeEncoder(t reflect.Type) encoderFunc {
	switch t {
	case bigIntType:
		return bigIntEncoder
	case tagType:
		return tagEncoder
	case simpleType:
		return simpleEncoder
	case undefinedType:
		return undefinedEncoder
	case integerType:
		return integerEncoder
	}

	switch t.Kind() {
	case reflect.Bool:
		return boolEncoder
	case reflect.Int, reflect.Int8, reflect.Int16, reflect.Int32, reflect.Int64:
		return intEncoder
	case reflect.Uint, reflect.Uint8, reflect.Uint16, reflect.Uint32, reflect.Uint64:
		return uintEncoder
	case reflect.Float32, reflect.Float64:
		return floatEncoder
	case reflect.String:
		return stringEncoder
	case reflect.Slice:
		if t.Elem().Kind() == reflect.Uint8 {
			return bytesEncoder
		}
		return sliceEncoder
	case reflect.Array:
		return sliceEncoder
	case reflect.Map:
		return mapEncoder
	case reflect.Interface:
		return interfaceEncoder
	case reflect.Ptr:
		return newPtrEncoder(t)
	case reflect.Struct:
		return newStructEncoder(t)
	}
	panic("TODO implement")
}

func boolEncoder(e *encodeState, v reflect.Value) error {
	return e.encodeBool(v.Bool())
}

func intEncoder(e *encodeState, v reflect.Value) error {
	return e.encodeInt(v.Int())
}

func uintEncoder(e *encodeState, v reflect.Value) error {
	return e.encodeUint(v.Uint())
}

func floatEncoder(e *encodeState, v reflect.Value) error {
	return e.encodeFloat64(v.Float())
}

func stringEncoder(e *encodeState, v reflect.Value) error {
	return e.encodeString(v.String())
}

func bytesEncoder(e *encodeState, v reflect.Value) error {
	return e.encodeBytes(v.Bytes())
}

func integerEncoder(e *encodeState, v reflect.Value) error {
	i := v.Interface().(Integer)
	if i.Sign {
		e.writeUint(majorTypeNegativeInt, i.Value)
	} else {
		e.writeUint(majorTypePositiveInt, i.Value)
	}
	return nil
}

func bigIntEncoder(e *encodeState, v reflect.Value) error {
	i := v.Interface().(*big.Int)
	if i.Sign() >= 0 {
		e.writeByte(0xc2) // tag 2: positive bigint
		return e.encodeBytes(i.Bytes())
	} else {
		e.writeByte(0xc3) // tag 3: negative bigint
		x := big.NewInt(-1)
		x.Sub(x, i)
		return e.encodeBytes(x.Bytes())
	}
}

func tagEncoder(e *encodeState, v reflect.Value) error {
	tag := v.Interface().(Tag)
	switch {
	case tag.Number < 24:
		e.writeByte(byte(0xc0 + tag.Number))
	case tag.Number < 0x100:
		e.writeByte(0xd8)
		e.writeByte(byte(tag.Number))
	case tag.Number < 0x10000:
		e.writeByte(0xd9)
		e.writeUint16(uint16(tag.Number))
	case tag.Number < 0x100000000:
		e.writeByte(0xda)
		e.writeUint32(uint32(tag.Number))
	default:
		e.writeByte(0xdb)
		e.writeUint64(uint64(tag.Number))
	}
	return e.encode(tag.Content)
}

func simpleEncoder(e *encodeState, v reflect.Value) error {
	s := v.Uint()
	switch {
	case s < 24:
		e.writeByte(0xe0 | byte(s))
	case s < 32:
		return errors.New("cbor: reserved simple value")
	default:
		e.writeByte(0xf8) // simple value
		e.writeByte(byte(s))
	}
	return nil

}

func undefinedEncoder(e *encodeState, v reflect.Value) error {
	e.writeByte(0xf7)
	return nil
}

func sliceEncoder(e *encodeState, v reflect.Value) error {
	l := v.Len()
	switch {
	case l < 0x17:
		e.writeByte(byte(0x80 + l))
	case l < 0x100:
		e.writeByte(0x98)
		e.writeByte(byte(l))
	case int64(l) < 0x10000:
		e.writeByte(0x99)
		e.writeUint16(uint16(l))
	case int64(l) < 0x100000000:
		e.writeByte(0x9a)
		e.writeUint32(uint32(l))
	default:
		e.writeByte(0x9b)
		e.writeUint64(uint64(l))
	}
	for i := 0; i < l; i++ {
		err := e.encode(v.Index(i).Interface())
		if err != nil {
			return err
		}
	}
	return nil
}

type mapKey struct {
	key     reflect.Value
	encoded []byte
}

func cmpMapKey(a, b mapKey) int {
	return bytes.Compare(a.encoded, b.encoded)
}

func mapEncoder(s *encodeState, v reflect.Value) error {
	l := v.Len()
	keys := make([]mapKey, 0, l)
	for _, key := range v.MapKeys() {
		encoded, err := Marshal(key.Interface())
		if err != nil {
			return err
		}
		keys = append(keys, mapKey{key, encoded})
	}
	slices.SortFunc(keys, cmpMapKey)

	// encode the length
	s.writeUint(majorTypeMap, uint64(l))
	for _, key := range keys {
		s.buf.Write(key.encoded)
		value := v.MapIndex(key.key)
		if err := s.encodeReflectValue(value); err != nil {
			return err
		}
	}
	return nil
}

func interfaceEncoder(s *encodeState, v reflect.Value) error {
	if v.IsNil() {
		return s.encodeNull()
	}
	return s.encodeReflectValue(v.Elem())
}

type ptrEncoder struct {
	elemEnc encoderFunc
}

func (pe ptrEncoder) encode(e *encodeState, v reflect.Value) error {
	if v.IsNil() {
		return e.encodeNull()
	}
	// TODO: check for circular references
	return pe.elemEnc(e, v.Elem())
}

func newPtrEncoder(t reflect.Type) encoderFunc {
	enc := ptrEncoder{typeEncoder(t.Elem())}
	return enc.encode
}

type structEncoder struct {
	st *structType
}

func (se structEncoder) encodeAsMap(e *encodeState, v reflect.Value) error {
	// count number of fields to encode
	var l int
	for _, f := range se.st.fields {
		fv := v.FieldByIndex(f.index)
		if f.omitempty && isEmptyValue(fv) {
			continue
		}
		l++
	}

	e.writeUint(majorTypeMap, uint64(l))
	for _, f := range se.st.fields {
		fv := v.FieldByIndex(f.index)
		if f.omitempty && isEmptyValue(fv) {
			continue
		}
		e.buf.Write(f.encodedKey)
		if err := e.encodeReflectValue(fv); err != nil {
			return err
		}
	}
	return nil
}

func (se structEncoder) encodeAsArray(e *encodeState, v reflect.Value) error {
	e.writeUint(majorTypeArray, uint64(len(se.st.fields)))
	for _, f := range se.st.fields {
		fv := v.FieldByIndex(f.index)
		if err := e.encodeReflectValue(fv); err != nil {
			return err
		}
	}
	return nil
}

func newStructEncoder(t reflect.Type) encoderFunc {
	st := cachedStructType(t)
	se := structEncoder{st}
	if st.toArray {
		return se.encodeAsArray
	} else {
		return se.encodeAsMap
	}
}

func (s *encodeState) writeByte(v byte) {
	s.buf.WriteByte(v)
}

func (s *encodeState) writeUint16(v uint16) {
	var buf [2]byte
	binary.BigEndian.PutUint16(buf[:], v)
	s.buf.Write(buf[:])
}

func (s *encodeState) writeUint32(v uint32) {
	var buf [4]byte
	binary.BigEndian.PutUint32(buf[:], v)
	s.buf.Write(buf[:])
}

func (s *encodeState) writeUint64(v uint64) {
	var buf [8]byte
	binary.BigEndian.PutUint64(buf[:], v)
	s.buf.Write(buf[:])
}

func (s *encodeState) writeUint(major majorType, v uint64) {
	bits := byte(major) << 5
	switch {
	case v < 24:
		s.writeByte(bits | byte(v))
	case v < 0x100:
		s.writeByte(bits | 24)
		s.writeByte(byte(v))
	case v < 0x10000:
		s.writeByte(bits | 25)
		s.writeUint16(uint16(v))
	case v < 0x100000000:
		s.writeByte(bits | 26)
		s.writeUint32(uint32(v))
	default:
		s.writeByte(bits | 27)
		s.writeUint64(uint64(v))
	}
}

func (s *encodeState) encodeInt(v int64) error {
	ui := uint64(v >> 63)
	typ := majorType(ui) & majorTypeNegativeInt
	ui ^= uint64(v)
	s.writeUint(typ, ui)
	return nil
}

func (s *encodeState) encodeUint(v uint64) error {
	s.writeUint(majorTypePositiveInt, uint64(v))
	return nil
}

func (s *encodeState) encodeFloat64(v float64) error {
	f64 := math.Float64bits(v)
	sign := f64 >> 63
	exp := int((f64>>52)&0x7ff) - 1023
	frac := f64 & 0xfffffffffffff

	if exp == -1023 && frac == 0 {
		// 0.0 in float16
		s.writeByte(0xf9) // half-precision float (two-byte IEEE 754)
		s.writeByte(byte(sign << 7))
		s.writeByte(0x00)
		return nil
	}
	if exp == 1024 {
		if frac == 0 {
			// inf in float16
			s.writeByte(0xf9) // half-precision float (two-byte IEEE 754)
			s.writeByte(byte(sign<<7 | 0x7c))
			s.writeByte(0x00)
			return nil
<<<<<<< HEAD
		} else if frac != 0 {
			// NaN in float16
			// we don't support NaN payloads or signaling NaNs.
			s.writeByte(0xf9) // half-precision float (two-byte IEEE 754)
			s.writeUint16(0x7e00)
=======
		} else if frac&0x8000000000000 != 0 {
			// NaN in float16
			s.writeByte(0xf9) // half-precision float (two-byte IEEE 754)
			f16 := uint16(0x7e00)
			s.writeUint16(f16)
>>>>>>> d1abe4cc
			return nil
		}
	}

	// try converting to subnormal float16
	if -24 <= exp && exp < -14 {
		shift := -exp + 53 - 24 - 1
		if frac&((1<<shift)-1) == 0 {
			frac |= 1 << 52
			f16 := uint16(sign<<15 | frac>>shift)
			s.writeByte(0xf9) // half-precision float (two-byte IEEE 754)
			s.writeUint16(f16)
			return nil
		}
	}

	// try converting to normal float16
	if -14 <= exp && exp <= 15 {
		if frac&((1<<42)-1) == 0 {
			f16 := uint16(sign<<15 | uint64(exp+15)<<10 | frac>>42)
			s.writeByte(0xf9) // half-precision float (two-byte IEEE 754)
			s.writeUint16(f16)
			return nil
		}
	}

	// try converting to subnormal float32
	if -149 <= exp && exp < -126 {
		shift := -exp + 53 - 149 - 1
		if frac&((1<<shift)-1) == 0 {
			frac |= 1 << 52
			f32 := uint32(sign<<31 | frac>>shift)
			s.writeByte(0xfa) // single-precision float (four-byte IEEE 754)
			s.writeUint32(f32)
			return nil
		}
	}

	// try converting to normal float32
	if -126 <= exp && exp <= 127 {
		if frac&((1<<29)-1) == 0 {
			f32 := uint32(sign<<31 | uint64(exp+127)<<23 | frac>>29)
			s.writeByte(0xfa) // single-precision float (four-byte IEEE 754)
			s.writeUint32(f32)
			return nil
		}
	}

	// default to float64
	s.writeByte(0xfb) // double-precision float (eight-byte IEEE 754)
	s.writeUint64(f64)
	return nil
}

func (s *encodeState) encodeBool(v bool) error {
	if v {
		s.writeByte(0xf5)
	} else {
		s.writeByte(0xf4)
	}
	return nil
}

func (s *encodeState) encodeNull() error {
	s.writeByte(0xf6) // null
	return nil
}

func (s *encodeState) encodeBytes(v []byte) error {
	l := len(v)
	s.writeUint(majorTypeBytes, uint64(l))
	s.buf.Write(v)
	return nil
}

func (s *encodeState) encodeString(v string) error {
	l := len(v)
	s.writeUint(majorTypeString, uint64(l))
	s.buf.WriteString(v)
	return nil
}<|MERGE_RESOLUTION|>--- conflicted
+++ resolved
@@ -495,19 +495,11 @@
 			s.writeByte(byte(sign<<7 | 0x7c))
 			s.writeByte(0x00)
 			return nil
-<<<<<<< HEAD
 		} else if frac != 0 {
 			// NaN in float16
 			// we don't support NaN payloads or signaling NaNs.
 			s.writeByte(0xf9) // half-precision float (two-byte IEEE 754)
 			s.writeUint16(0x7e00)
-=======
-		} else if frac&0x8000000000000 != 0 {
-			// NaN in float16
-			s.writeByte(0xf9) // half-precision float (two-byte IEEE 754)
-			f16 := uint16(0x7e00)
-			s.writeUint16(f16)
->>>>>>> d1abe4cc
 			return nil
 		}
 	}
